--- conflicted
+++ resolved
@@ -14,31 +14,18 @@
 from setuptools import find_packages, setup
 import sys
 import os
-<<<<<<< HEAD
-
-=======
-import copy
->>>>>>> 422a73cc
+
 
 # setting the 'CPPFLAGS' flag specifies the necessary cython dependency for "http-parser", for more info:
 # toil issue: https://github.com/DataBiosphere/toil/issues/2924
 # very similar to this issue: https://github.com/mcfletch/pyopengl/issues/11
 # the "right way" is waiting for a fix from "http-parser", but this fixes things in the meantime since that might take a while
-<<<<<<< HEAD
-cppflags_args = [i.strip() for i in os.environ.get('CPPFLAGS', '').split(' ') if i.strip()]
-python_version = float('{}.{}'.format(str(sys.version_info.major), str(sys.version_info.minor)))
-if python_version >= 3.7 and '-DPYPY_VERSION' not in cppflags_args:
-    raise RuntimeError('Toil requires the environment variable "CPPFLAGS" to contain "-DPYPY_VERSION" when installed '
-                       'on python3.7 or higher.  This can be set with:\n\n'
-                       '    export CPPFLAGS=$CPPFLAGS" -DPYPY_VERSION"\n\n')
-=======
 cppflags = os.environ.get('CPPFLAGS')
 if cppflags:
     # note, duplicate options don't affect things here so we don't check - Mark D
     os.environ['CPPFLAGS'] = ' '.join([cppflags, '-DPYPY_VERSION'])
 else:
     os.environ['CPPFLAGS'] = '-DPYPY_VERSION'
->>>>>>> 422a73cc
 
 
 def runSetup():
