--- conflicted
+++ resolved
@@ -344,38 +344,30 @@
                 # If the job has completed okay, we can remove it from the list of jobs with failed successors
                 self.toilState.hasFailedSuccessors.remove(jobStoreID)
 
-<<<<<<< HEAD
             self.toilState.updatedJobs.add((jobGraph, resultStatus)) #Now we know the
             #jobGraph is done we can add it to the list of updated jobGraph files
             logger.debug("Added job: %s to active jobs", jobGraph)
         else:  #The jobGraph is done
             processRemovedJob(jobNode)
-=======
-            self.toilState.updatedJobs.add((jobWrapper, resultStatus)) #Now we know the
-            #jobWrapper is done we can add it to the list of updated jobWrapper files
-            logger.debug("Added jobWrapper: %s to active jobs", jobStoreID)
-        else:  #The jobWrapper is done
-            processRemovedJob(jobStoreID)
     
     @staticmethod    
-    def getSuccessors(jobWrapper, alreadySeenSuccessors, jobStore):
-        """
-        Gets successors of the given job (jobWrapper) by walking the job graph from the job
-        through all its successors recursively. 
+    def getSuccessors(jobGraph, alreadySeenSuccessors, jobStore):
+        """
+        Gets successors of the given job by walking the job graph recursively.
         Any successor in alreadySeenSuccessors is ignored and not traversed.
         Returns the set of found successors. This set is added to alreadySeenSuccessors.
         """
         successors = set()
         
-        def successorRecursion(jobWrapper):
+        def successorRecursion(jobGraph):
             # For lists of successors
-            for successorList in jobWrapper.stack:
+            for successorList in jobGraph.stack:
                 
                 # For each successor in list of successors
-                for successorJobStoreTuple in successorList:
+                for successorJobNode in successorList:
                     
                     # Id of the successor
-                    successorJobStoreID = successorJobStoreTuple[0]
+                    successorJobStoreID = successorJobNode.jobStoreID
                     
                     # If successor not already visited
                     if successorJobStoreID not in alreadySeenSuccessors:
@@ -389,10 +381,9 @@
                         if jobStore.exists(successorJobStoreID):
                             successorRecursion(jobStore.load(successorJobStoreID))
     
-        successorRecursion(jobWrapper) # Recurse from jobWrapper
+        successorRecursion(jobGraph) # Recurse from jobWrapper
         
         return successors   
->>>>>>> 6fbe92d0
 
     def processTotallyFailedJob(self, jobGraph):
         """
@@ -426,25 +417,17 @@
             self.toilState.hasFailedSuccessors.add(predecesssorJobGraph.jobStoreID) # This ensures that the
             # job will not attempt to run any of it's successors on the stack
         else:
-<<<<<<< HEAD
+            # Is a non-service job
             assert jobGraph.jobStoreID not in self.toilState.servicesIssued
-
-            # Is a non-service job, walk up the tree killing services of any jobs with nothing left to do.
-            if jobGraph.jobStoreID in self.toilState.successorJobStoreIDToPredecessorJobs:
-                for predecesssorJobGraph in self.toilState.successorJobStoreIDToPredecessorJobs[jobGraph.jobStoreID]:
-                    self.toilState.hasFailedSuccessors.add(predecesssorJobGraph.jobStoreID)
-                    logger.debug("Totally failed job: %s is marking direct predecessors %s as having failed jobs", jobGraph, predecesssorJobGraph)
-                self._updatePredecessorStatus(jobGraph.jobStoreID)
-=======
-            # Is a non-service job
-            assert jobWrapper.jobStoreID not in self.toilState.servicesIssued
             
             # Traverse failed job's successor graph and get the jobStoreID of new successors.
             # Any successor already in toilState.failedSuccessors will not be traversed
             # All successors traversed will be added to toilState.failedSuccessors and returned
             # as a set (unseenSuccessors).
-            unseenSuccessors = self.getSuccessors(jobWrapper, self.toilState.failedSuccessors, self.jobStore)
-            logger.debug("Found new failed successors: %s of job: %s" % (" ".join(unseenSuccessors), jobWrapper.jobStoreID))
+            unseenSuccessors = self.getSuccessors(jobGraph, self.toilState.failedSuccessors,
+                                                  self.jobStore)
+            logger.debug("Found new failed successors: %s of job: %s" % (" ".join(
+                unseenSuccessors), jobGraph))
             
             # For each newly found successor
             for successorJobStoreID in unseenSuccessors:
@@ -473,17 +456,16 @@
                             self.toilState.successorCounts.pop(predecessorJob.jobStoreID) 
 
             # If the job has predecessor(s)
-            if jobWrapper.jobStoreID in self.toilState.successorJobStoreIDToPredecessorJobs:
+            if jobGraph.jobStoreID in self.toilState.successorJobStoreIDToPredecessorJobs:
                 
                 # For each predecessor of the job
-                for predecessorJobWrapper in self.toilState.successorJobStoreIDToPredecessorJobs[jobWrapper.jobStoreID]:
+                for predecessorJobWrapper in self.toilState.successorJobStoreIDToPredecessorJobs[jobGraph.jobStoreID]:
                     
                     # Mark the predecessor as failed
                     self.toilState.hasFailedSuccessors.add(predecessorJobWrapper.jobStoreID)
-                    logger.debug("Totally failed job: %s is marking direct predecessor: %s as having failed jobs", jobWrapper.jobStoreID, predecessorJobWrapper.jobStoreID)
-
-                self._updatePredecessorStatus(jobWrapper.jobStoreID)
->>>>>>> 6fbe92d0
+                    logger.debug("Totally failed job: %s is marking direct predecessor: %s as having failed jobs", jobGraph.jobStoreID, predecessorJobWrapper.jobStoreID)
+
+                self._updatePredecessorStatus(jobGraph.jobStoreID)
 
     def _updatePredecessorStatus(self, jobStoreID):
         """
@@ -618,32 +600,17 @@
                 jobGraph.command = jobGraph.checkpoint
 
         else: # There exist successors
-<<<<<<< HEAD
-            self.successorCounts[jobGraph.jobStoreID] = len(jobGraph.stack[-1])
-            for successorJobNode in jobGraph.stack[-1]:
-                successorJobStoreID = successorJobNode.jobStoreID
-                if successorJobStoreID not in self.successorJobStoreIDToPredecessorJobs:
-                    #Given that the successor jobGraph does not yet point back at a
-                    #predecessor we have not yet considered it, so we call the function
-                    #on the successor
-                    self.successorJobStoreIDToPredecessorJobs[successorJobStoreID] = [jobGraph]
-                    self._buildToilState(getJob(successorJobStoreID), jobStore, jobCache=jobCache)
-                else:
-                    #We have already looked at the successor, so we don't recurse,
-                    #but we add back a predecessor link
-                    self.successorJobStoreIDToPredecessorJobs[successorJobStoreID].append(jobGraph)
-=======
-            logger.debug("Adding job: %s to the state with %s successors" % (jobWrapper.jobStoreID, len(jobWrapper.stack[-1])))
+            logger.debug("Adding job: %s to the state with %s successors" % (jobGraph.jobStoreID, len(jobGraph.stack[-1])))
             
             # Record the number of successors
-            self.successorCounts[jobWrapper.jobStoreID] = len(jobWrapper.stack[-1])
+            self.successorCounts[jobGraph.jobStoreID] = len(jobGraph.stack[-1])
             
             def processSuccessorWithMultiplePredecessors(successorJobWrapper):
                 # If jobWrapper job is not reported as complete by the successor
-                if jobWrapper.jobStoreID not in successorJobWrapper.predecessorsFinished:
+                if jobGraph.jobStoreID not in successorJobWrapper.predecessorsFinished:
                     
                     # Update the sucessor's status to mark the predecessor complete
-                    successorJobWrapper.predecessorsFinished.add(jobWrapper.jobStoreID)
+                    successorJobWrapper.predecessorsFinished.add(jobGraph.jobStoreID)
             
                 # If the successor has no predecessors to finish
                 assert len(successorJobWrapper.predecessorsFinished) <= successorJobWrapper.predecessorNumber
@@ -656,19 +623,18 @@
                     self._buildToilState(successorJobWrapper, jobStore, jobCache=jobCache)
             
             # For each successor
-            for successorJobStoreTuple in jobWrapper.stack[-1]:
-                successorJobStoreID = successorJobStoreTuple[0]
+            for successorJobNode in jobGraph.stack[-1]:
+                successorJobStoreID = successorJobNode.jobStoreID
                 
                 # If the successor jobWrapper does not yet point back at a
                 # predecessor we have not yet considered it
                 if successorJobStoreID not in self.successorJobStoreIDToPredecessorJobs:
 
                     # Add the job as a predecessor
-                    self.successorJobStoreIDToPredecessorJobs[successorJobStoreID] = [jobWrapper]
-                    
-                    # If predecessorJobStoreID is not None then the successor has multiple predecessors
-                    predecessorJobStoreID = successorJobStoreTuple[-1]
-                    if predecessorJobStoreID != None: 
+                    self.successorJobStoreIDToPredecessorJobs[successorJobStoreID] = [jobGraph]
+                    
+                    # If predecessor number > 1 then the successor has multiple predecessors
+                    if successorJobNode.predecessorNumber > 1:
                         
                         # We load the successor job
                         successorJobWrapper =  getJob(successorJobStoreID)
@@ -689,8 +655,8 @@
                     # We've already seen the successor
                     
                     # Add the job as a predecessor
-                    assert jobWrapper not in self.successorJobStoreIDToPredecessorJobs[successorJobStoreID]
-                    self.successorJobStoreIDToPredecessorJobs[successorJobStoreID].append(jobWrapper) 
+                    assert jobGraph not in self.successorJobStoreIDToPredecessorJobs[successorJobStoreID]
+                    self.successorJobStoreIDToPredecessorJobs[successorJobStoreID].append(jobGraph)
                     
                     # If the successor has multiple predecessors
                     if successorJobStoreID in self.jobsToBeScheduledWithMultiplePredecessors:
@@ -700,7 +666,6 @@
                         
                         # Process successor
                         processSuccessorWithMultiplePredecessors(successorJobWrapper)
->>>>>>> 6fbe92d0
 
 class FailedJobsException( Exception ):
     def __init__(self, jobStoreLocator, failedJobs, jobStore):
@@ -1010,18 +975,8 @@
                     # If the job is a checkpoint and has remaining retries then reissue it.
                     elif jobGraph.checkpoint is not None and jobGraph.remainingRetryCount > 0:
                         logger.warn('Job: %s is being restarted as a checkpoint after the total '
-<<<<<<< HEAD
                                     'failure of jobs in its subtree.', jobGraph.jobStoreID)
                         jobBatcher.issueJob(JobNode.fromJobGraph(jobGraph))
-=======
-                                    'failure of jobs in its subtree.', jobWrapper.jobStoreID)
-                        jobBatcher.issueJob(jobWrapper.jobStoreID,
-                                            memory=jobWrapper.memory,
-                                            cores=jobWrapper.cores,
-                                            disk=jobWrapper.disk,
-                                            preemptable=jobWrapper.preemptable)
-                        
->>>>>>> 6fbe92d0
                     else: # Mark it totally failed
                         logger.debug("Job %s is being processed as completely failed", jobGraph.jobStoreID)
                         jobBatcher.processTotallyFailedJob(jobGraph)
@@ -1065,21 +1020,11 @@
                 elif len(jobGraph.stack) > 0:
                     assert len(jobGraph.stack[-1]) > 0
                     logger.debug("Job: %s has %i successors to schedule",
-<<<<<<< HEAD
                                  jobGraph.jobStoreID, len(jobGraph.stack[-1]))
                     #Record the number of successors that must be completed before
                     #the jobGraph can be considered again
                     assert jobGraph.jobStoreID not in toilState.successorCounts
                     toilState.successorCounts[jobGraph.jobStoreID] = len(jobGraph.stack[-1])
-=======
-                                 jobWrapper.jobStoreID, len(jobWrapper.stack[-1]))
-                    
-                    #Record the number of successors that must be completed before
-                    #the jobWrapper can be considered again
-                    assert jobWrapper.jobStoreID not in toilState.successorCounts
-                    toilState.successorCounts[jobWrapper.jobStoreID] = len(jobWrapper.stack[-1])
-                    
->>>>>>> 6fbe92d0
                     #List of successors to schedule
                     successors = []
                     
@@ -1089,86 +1034,65 @@
                         #Build map from successor to predecessors.
                         if successorJobStoreID not in toilState.successorJobStoreIDToPredecessorJobs:
                             toilState.successorJobStoreIDToPredecessorJobs[successorJobStoreID] = []
-<<<<<<< HEAD
                         toilState.successorJobStoreIDToPredecessorJobs[successorJobStoreID].append(jobGraph)
-                        #Case that the jobGraph has multiple predecessors
+                        #Case that the jobWrapper has multiple predecessors
                         if jobNode.predecessorNumber > 1:
-                            #Load the wrapped jobGraph
-                            job2 = jobStore.load(successorJobStoreID)
-                            #Remove the predecessor from the list of predecessors
-                            job2.predecessorsFinished.add(jobGraph.jobStoreID)
-                            #Checkpoint
-                            jobStore.update(job2)
-                            #If the jobs predecessors have all not all completed then
-                            #ignore the jobGraph
-                            assert len(job2.predecessorsFinished) >= 1
-                            assert len(job2.predecessorsFinished) <= job2.predecessorNumber
-                            if len(job2.predecessorsFinished) < job2.predecessorNumber:
-                                continue
-                        successors.append(jobNode)
-                    jobBatcher.issueJobs(successors)
-
-                elif jobGraph.jobStoreID in toilState.servicesIssued:
-                    logger.debug("Telling job: %s to terminate its due to the successful completion of its successor jobs",
-                                 jobGraph.jobStoreID)
-                    serviceManager.killServices(toilState.servicesIssued[jobGraph.jobStoreID],
-                                                error=False)
-=======
-                        toilState.successorJobStoreIDToPredecessorJobs[successorJobStoreID].append(jobWrapper)
-                        #Case that the jobWrapper has multiple predecessors
-                        if predecessorID is not None:
-                            logger.debug("Successor job: %s of job: %s has multiple predecessors" % (successorJobStoreID, jobWrapper.jobStoreID))
+                            logger.debug("Successor job: %s of job: %s has multiple "
+                                         "predecessors", jobNode, jobGraph)
                             
                             # Get the successor job, using a cache 
                             # (if the successor job has already been seen it will be in this cache, 
                             # but otherwise put it in the cache)
                             if successorJobStoreID not in toilState.jobsToBeScheduledWithMultiplePredecessors:
                                 toilState.jobsToBeScheduledWithMultiplePredecessors[successorJobStoreID] = jobStore.load(successorJobStoreID)      
-                            successorJobWrapper = toilState.jobsToBeScheduledWithMultiplePredecessors[successorJobStoreID]
+                            successorJobGraph = toilState.jobsToBeScheduledWithMultiplePredecessors[successorJobStoreID]
                             
                             #Add the jobWrapper job as a finished predecessor to the successor 
-                            successorJobWrapper.predecessorsFinished.add(predecessorID)
+                            successorJobGraph.predecessorsFinished.add(jobGraph.jobStoreID)
 
                             # If the successor is in the set of successors of failed jobs 
                             if successorJobStoreID in toilState.failedSuccessors:
-                                logger.debug("Successor job: %s of job: %s has failed predecessors" % (successorJobStoreID, jobWrapper.jobStoreID))
+                                logger.debug("Successor job: %s of job: %s has failed "
+                                             "predecessors", jobNode, jobGraph)
                                 
                                 # Add the job to the set having failed successors
-                                toilState.hasFailedSuccessors.add(jobWrapper.jobStoreID)
+                                toilState.hasFailedSuccessors.add(jobGraph.jobStoreID)
                                 
                                 # Reduce active successor count and remove the successor as an active successor of the job
-                                toilState.successorCounts[jobWrapper.jobStoreID] -= 1
-                                assert toilState.successorCounts[jobWrapper.jobStoreID] >= 0
-                                toilState.successorJobStoreIDToPredecessorJobs[successorJobStoreID].remove(jobWrapper)
+                                toilState.successorCounts[jobGraph.jobStoreID] -= 1
+                                assert toilState.successorCounts[jobGraph.jobStoreID] >= 0
+                                toilState.successorJobStoreIDToPredecessorJobs[successorJobStoreID].remove(jobGraph)
                                 if len(toilState.successorJobStoreIDToPredecessorJobs[successorJobStoreID]) == 0:
                                     toilState.successorJobStoreIDToPredecessorJobs.pop(successorJobStoreID)
                                 
                                 # If the job now has no active successors add to active jobs
                                 # so it can be processed as a job with failed successors
-                                if toilState.successorCounts[jobWrapper.jobStoreID] == 0:
-                                    logger.debug("Job: %s has no successors to run and some are failed, adding to list of jobs with failed successors" % jobWrapper.jobStoreID)
-                                    toilState.successorCounts.pop(jobWrapper.jobStoreID)
-                                    toilState.updatedJobs.add((jobWrapper, 0))
+                                if toilState.successorCounts[jobGraph.jobStoreID] == 0:
+                                    logger.debug("Job: %s has no successors to run "
+                                                 "and some are failed, adding to list of jobs "
+                                                 "with failed successors", jobGraph)
+                                    toilState.successorCounts.pop(jobGraph.jobStoreID)
+                                    toilState.updatedJobs.add((jobGraph, 0))
                                     continue
 
                             # If the successor job's predecessors have all not all completed then
                             # ignore the jobWrapper as is not yet ready to run
-                            assert len(successorJobWrapper.predecessorsFinished) <= successorJobWrapper.predecessorNumber
-                            if len(successorJobWrapper.predecessorsFinished) < successorJobWrapper.predecessorNumber:
+                            assert len(successorJobGraph.predecessorsFinished) <= successorJobGraph.predecessorNumber
+                            if len(successorJobGraph.predecessorsFinished) < successorJobGraph.predecessorNumber:
                                 continue
                             else:
                                 # Remove the successor job from the cache
                                 toilState.jobsToBeScheduledWithMultiplePredecessors.pop(successorJobStoreID)
                         
                         # Add successor to list of successors to schedule   
-                        successors.append((successorJobStoreID, memory, cores, disk, preemptable))
+                        successors.append(jobNode)
                     jobBatcher.issueJobs(successors)
 
-                elif jobWrapper.jobStoreID in toilState.servicesIssued:
-                    logger.debug("Telling job: %s to terminate its services due to the successful completion of its successor jobs",
-                                jobWrapper.jobStoreID)
-                    serviceManager.killServices(toilState.servicesIssued[jobWrapper.jobStoreID], error=False)
->>>>>>> 6fbe92d0
+                elif jobGraph.jobStoreID in toilState.servicesIssued:
+                    logger.debug("Telling job: %s to terminate its services due to the "
+                                 "successful completion of its successor jobs",
+                                 jobGraph)
+                    serviceManager.killServices(toilState.servicesIssued[jobGraph.jobStoreID], error=False)
 
                 #There are no remaining tasks to schedule within the jobGraph, but
                 #we schedule it anyway to allow it to be deleted.
